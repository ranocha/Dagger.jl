using Compat
import Compat: view

import Base.Sort: Forward, Ordering, Algorithm, defalg, lt

immutable Sort <: Computation
    input::LazyArray
    alg::Algorithm
    order::Ordering
end

function Base.sort(v::LazyArray;
               alg::Algorithm=defalg(v),
               lt=Base.isless,
               by=identity,
               rev::Bool=false,
               order::Ordering=Forward)
    Sort(v, alg, Base.Sort.ord(lt,by,rev,order))
end

size(x::LazyArray) = size(x.input)
function compute(ctx, s::Sort)

    # First, we sort each chunk.
    inp = let alg=s.alg, ord = s.order
        compute(ctx, mapchunk(p->sort(p; alg=alg, order=ord), s.input)).result
    end

    ps = chunks(inp)

    # We need to persist! the sorted chunks so that further operations
    # will not remove it.
    persist!(inp)

    # find the ranks to split at
    ls = map(length, domainchunks(inp))
    splitter_ranks = cumsum(ls)[1:end-1]

<<<<<<< HEAD
    splitters = pselect(ctx, inp, splitter_ranks, s.order)
    ComputedArray(compute(ctx, shuffle_merge(inp, splitter_ranks, splitters, s.order)))
=======
    # parallel selection
    splitters = select(ctx, inp, splitter_ranks, s.order)

    ComputedArray(compute(ctx, shuffle_merge(inp, splitters, s.order)))
>>>>>>> aa770e3b
end

function delayed_map_and_gather(f, ctx, Xs...)

    result_parts = map(delayed(f, get_result=true), Xs...)
    gather(ctx, delayed(tuple)(result_parts...))

<<<<<<< HEAD
function broadcast1(ctx, f, xs::Cat, m)
    ps = chunks(xs)
    @assert size(m, 1) == length(ps)
    mapchunk_eager(ctx, xs,Vector,:broadcast1) do i
        inp = vec(m[i,:])
        function (p)
            map(x->f(p, x), inp)
        end
    end |> x->matrixize(x, Any) |> x->permutedims(x, [2,1])
end

function broadcast2(ctx, f, xs::Cat, m,v)
    ps = chunks(xs)
    @assert size(m, 1) == length(ps)
    mapchunk_eager(ctx, xs,Vector,:broadcast2) do i
        inp = vec(m[i,:])
        function (p)
            map((x,y)->f(p, x, y), inp, vec(v))
        end
    end |> x->matrixize(x,Any) |> x->permutedims(x, [2,1])
end

function pselect(ctx, A, ranks, ord)
=======
end

function select(ctx, A, ranks, ord)
    cs = chunks(A)
    Nc = length(cs)
    Nr = length(ranks)

>>>>>>> aa770e3b
    ks = copy(ranks)
    lengths = map(length, domainchunks(A))

    # Initialize the ranges in which we are looking for medians
    # For eacch chunk it's 1:length of that chunk
    init_ranges = UnitRange[1:x for x in lengths]

    # there will be Nr active_ranges being searched for each chunk
    # We create a matrix of ranges containing as many columns as ranks
    # as many rows as chunks
    active_ranges = reducehcat([init_ranges for _ in 1:Nr], UnitRange)

    n = sum(lengths)
    Ns = Int[n for _ in 1:Nr] # Number of elements in the active range
    iter=0                    # Iteration count
    result = Pair[]           # contains `rank => median value` pairs

    while any(x->x>0, Ns)
        @show iter+=1
        # find medians
<<<<<<< HEAD
        ms = broadcast1(ctx, submedian, A, active_ranges)
        ls = map(length, active_ranges)

        Ms = mapslices(x->weightedmedian(x, ls, ord), ms, 1)
        # scatter weighted
        dists = broadcast2(ctx, (a,r,m)->locate_pivot(a,r,m,ord), A, active_ranges, Ms)
        D = reducedim((xs, x) -> map(+, xs, x), dists, 1, (0,0,0))
        L = Int[x[1] for x in D]
=======
        chunk_ranges = [vec(active_ranges[i,:]) for i in 1:Nc]

        chunk_medians = delayed_map_and_gather(ctx, chunk_ranges, cs) do ranges, data
            # as many ranges as ranks to find
            map(r->submedian(data, r), ranges)
        end
        # medians: a vector Nr medians for each chunk

        tmp = reducehcat(chunk_medians, Any) # Nr x Nc
        median_matrix = permutedims(tmp, (2,1))

        ls = map(length, active_ranges)
        Ms = vec(sum(median_matrix .* ls, 1) ./ sum(ls, 1))

        # scatter weighted
        LEGs = delayed_map_and_gather(ctx, cs, chunk_ranges) do chunk, ranges
            # for each median found right now, locate G,T,E vals
            map((range, m)->locate_pivot(chunk, range, m, ord), ranges, Ms)
        end

        LEG_matrix = reducehcat(LEGs, Any)
        D = reducedim((xs, x) -> map(+, xs, x), LEG_matrix, 2, (0,0,0))
        L = Int[x[1] for x in D] # length = Nr
>>>>>>> aa770e3b
        E = Int[x[2] for x in D]
        G = Int[x[3] for x in D]

        found = Int[]
        for i=1:length(ks)
            l = L[i]; e = E[i]; g = G[i]; k = ks[i]
<<<<<<< HEAD
            if k < l
                # the rank we are looking for is in the lesser-than section
                # discard elements in the more than or equal sections
                active_ranges[:,i] = keep_lessthan(dists[:,i], active_ranges[:,i])
                Ns[i] = l
            elseif k > l + e
                # the rank we are looking for is in the greater-than section
                # discard elements less than or equal to M
                active_ranges[:,i] = keep_morethan(dists[:,i], active_ranges[:,i])
                Ns[i] = g
                ks[i] = k - (l + e)
            elseif l <= k && k <= l+e
                # we have found a possible splitter!
                foundat = map(active_ranges[:,i], dists[:,i]) do rng, d
=======
            if k <= l
                # discard elements less than M
                active_ranges[:,i] = keep_lessthan(LEG_matrix[i,:], active_ranges[:,i])
                Ns[i] = l
            elseif k > l + e
                # discard elements more than M
                active_ranges[:,i] = keep_morethan(LEG_matrix[i,:], active_ranges[:,i])
                Ns[i] = g
                ks[i] = k - (l + e)
            elseif l < k && k <= l+e
                foundat = map(active_ranges[:,i], LEG_matrix[i,:]) do rng, d
>>>>>>> aa770e3b
                    l,e,g=d
                    fst = first(rng)+l
                    lst = fst+e-1
                    fst:lst
                end
                push!(result, Ms[i] => foundat)
                push!(found, i)
            end
        end
        notfound_mask = ones(Bool, length(ks))
        notfound_mask[found] = false
        active_ranges = active_ranges[:, notfound_mask]
        Ns = Ns[notfound_mask]
        ks = ks[notfound_mask]
    end
    firsts = map(first, result)
    perm = sortperm(firsts, order=ord)
    return result[perm]
end

# mid for common element types
function mid(x, y)
    x
end

function mid(x::Tuple, y::Tuple)
    map(mid, x, y)
end

function weightedmedian(xs, weights, ord)
    perm = sortperm(xs)
    weights = weights[perm]
    xs = xs[perm]
    cutoff = sum(weights) / 2

    x = weights[1]
    i = 1
    while x <= cutoff
        if x == cutoff
            if i < length(xs)
                return mid(xs[i], xs[i+1])
            else
                xs[i]
            end
        end
        x += weights[i]
        x > cutoff && break
        x == cutoff && continue
        i += 1
    end
    return mid(xs[i], xs[i])
end

# mid for common element types
function mid(x::Number, y::Number)
    middle(x, y)
end

function mid(x::Tuple, y::Tuple)
    map(mid, x, y)
end

function mid(x::AbstractString, y::AbstractString)
    y
end

function mid{T<:Dates.TimeType}(x::T, y::T)
    T(ceil(Int, mid(Dates.value(x), Dates.value(y))))
end

function sortedmedian(xs)
   l = length(xs)
   if l % 2 == 0
       i = l >> 1
       mid(xs[i], xs[i+1])
   else
       i = (l+1) >> 1
       mid(xs[i], xs[i]) # keep type stability
   end
end

function submedian(xs, r)
    xs1 = view(xs, r)
    if isempty(xs1)
<<<<<<< HEAD
        idx = min(first(r), length(xs))
        return mid(xs[idx], xs[idx])
    end
    sortedmedian(xs1)
=======
        #Nullable{Base.promote_op(mid, eltype(xs1), eltype(xs1))}()
        zero(eltype(xs))
    else
        #Nullable(sortedmedian(xs1))
        sortedmedian(xs1)
    end
>>>>>>> aa770e3b
end

function keep_lessthan(dists, active_ranges)
    map(dists, active_ranges) do d, r
        l = d[1]::Int
        first(r):(first(r)+l-1)
    end
end

function keep_morethan(dists, active_ranges)
    map(dists, active_ranges) do d, r
        g = (d[2]+d[1])::Int
        (first(r)+g):last(r)
    end
end

# returns number of elements less than
# equal to and greater than `s` in X within
# an index range
function locate_pivot(X, range, s, ord)
    # compute l, e, g
    X1 = view(X, range)
    output_rng = searchsorted(X1, s, ord)
    l = first(output_rng) - 1
    e = length(output_rng)
    g = length(X1) - l - e
    l,e,g
end

function reducehcat(xs,T)
    l = isempty(xs) ? 0 : length(xs[1])
    [xs[i][j] for j=1:l, i=1:length(xs)]
end

function merge_thunk(ps, starts, lasts, ord)
    ranges = map(UnitRange, starts, lasts)
    Thunk(map((p, r) -> Dagger.view(p, ArrayDomain(r)), ps, ranges)...) do xs...
        merge_sorted(ord, xs...)
    end
end

function shuffle_merge(A, ranks, splitter_indices, ord)
    ps = chunks(A)
    # splitter_indices: array of (splitter => vector of p index ranges) in sorted order
    starts = ones(Int, length(ps))
    merges = [begin
        lasts = map(first, idxs).-1 # First, all elements less than that of the required rank
        i = 1
        while sum(lasts) < rank
            reqd = rank - sum(lasts)
            if i > length(idxs)
                error("Median of wrong rank found")
            end
            available = min(reqd, length(idxs[i]))
            lasts[i] += available
            i += 1
        end

        thnk = merge_thunk(ps, starts, lasts, ord)
        sz = sum(lasts.-starts.+1)
        starts = lasts.+1
        thnk,sz
        end for (rank, idxs) in zip(ranks, map(last, splitter_indices))]
    ls = map(length, domainchunks(A))
    thunks = vcat(merges, (merge_thunk(ps, starts, ls, ord), sum(ls.-starts.+1)))
    part_lengths = map(x->x[2], thunks)
    dmn = ArrayDomain(1:sum(part_lengths))
    dmnchunks = DomainBlocks((1,), (cumsum(part_lengths),))
    Cat(chunktype(A), dmn, dmnchunks, map(x->x[1], thunks))
end

function merge_sorted{T, S}(ord::Ordering, x::AbstractArray{T}, y::AbstractArray{S})
    n = length(x) + length(y)
    z = Array{promote_type(T,S)}(n)
    i = 1; j = 1; k = 1
    len_x = length(x)
    len_y = length(y)
    while i <= len_x && j <= len_y
        @inbounds if lt(ord, x[i], y[j])
            @inbounds z[k] = x[i]
            i += 1
        else
            @inbounds z[k] = y[j]
            j += 1
        end
        k += 1
    end
    remaining, m = i <= len_x ? (x, i) : (y, j)
    while k <= n
        @inbounds z[k] = remaining[m]
        k += 1
        m += 1
    end
    z
end

merge_sorted(ord::Ordering, x) = x
function merge_sorted(ord::Ordering, x, y, ys...)
    merge_sorted(ord, merge_sorted(ord, x,y), merge_sorted(ord, ys...))
end<|MERGE_RESOLUTION|>--- conflicted
+++ resolved
@@ -36,55 +36,21 @@
     ls = map(length, domainchunks(inp))
     splitter_ranks = cumsum(ls)[1:end-1]
 
-<<<<<<< HEAD
+    # parallel selection
     splitters = pselect(ctx, inp, splitter_ranks, s.order)
     ComputedArray(compute(ctx, shuffle_merge(inp, splitter_ranks, splitters, s.order)))
-=======
-    # parallel selection
-    splitters = select(ctx, inp, splitter_ranks, s.order)
-
-    ComputedArray(compute(ctx, shuffle_merge(inp, splitters, s.order)))
->>>>>>> aa770e3b
 end
 
 function delayed_map_and_gather(f, ctx, Xs...)
-
     result_parts = map(delayed(f, get_result=true), Xs...)
     gather(ctx, delayed(tuple)(result_parts...))
-
-<<<<<<< HEAD
-function broadcast1(ctx, f, xs::Cat, m)
-    ps = chunks(xs)
-    @assert size(m, 1) == length(ps)
-    mapchunk_eager(ctx, xs,Vector,:broadcast1) do i
-        inp = vec(m[i,:])
-        function (p)
-            map(x->f(p, x), inp)
-        end
-    end |> x->matrixize(x, Any) |> x->permutedims(x, [2,1])
-end
-
-function broadcast2(ctx, f, xs::Cat, m,v)
-    ps = chunks(xs)
-    @assert size(m, 1) == length(ps)
-    mapchunk_eager(ctx, xs,Vector,:broadcast2) do i
-        inp = vec(m[i,:])
-        function (p)
-            map((x,y)->f(p, x, y), inp, vec(v))
-        end
-    end |> x->matrixize(x,Any) |> x->permutedims(x, [2,1])
 end
 
 function pselect(ctx, A, ranks, ord)
-=======
-end
-
-function select(ctx, A, ranks, ord)
     cs = chunks(A)
     Nc = length(cs)
     Nr = length(ranks)
 
->>>>>>> aa770e3b
     ks = copy(ranks)
     lengths = map(length, domainchunks(A))
 
@@ -103,18 +69,7 @@
     result = Pair[]           # contains `rank => median value` pairs
 
     while any(x->x>0, Ns)
-        @show iter+=1
         # find medians
-<<<<<<< HEAD
-        ms = broadcast1(ctx, submedian, A, active_ranges)
-        ls = map(length, active_ranges)
-
-        Ms = mapslices(x->weightedmedian(x, ls, ord), ms, 1)
-        # scatter weighted
-        dists = broadcast2(ctx, (a,r,m)->locate_pivot(a,r,m,ord), A, active_ranges, Ms)
-        D = reducedim((xs, x) -> map(+, xs, x), dists, 1, (0,0,0))
-        L = Int[x[1] for x in D]
-=======
         chunk_ranges = [vec(active_ranges[i,:]) for i in 1:Nc]
 
         chunk_medians = delayed_map_and_gather(ctx, chunk_ranges, cs) do ranges, data
@@ -127,7 +82,7 @@
         median_matrix = permutedims(tmp, (2,1))
 
         ls = map(length, active_ranges)
-        Ms = vec(sum(median_matrix .* ls, 1) ./ sum(ls, 1))
+        Ms = vec(mapslices(x->weightedmedian(x, ls, ord), median_matrix, 1))
 
         # scatter weighted
         LEGs = delayed_map_and_gather(ctx, cs, chunk_ranges) do chunk, ranges
@@ -138,29 +93,12 @@
         LEG_matrix = reducehcat(LEGs, Any)
         D = reducedim((xs, x) -> map(+, xs, x), LEG_matrix, 2, (0,0,0))
         L = Int[x[1] for x in D] # length = Nr
->>>>>>> aa770e3b
         E = Int[x[2] for x in D]
         G = Int[x[3] for x in D]
 
         found = Int[]
         for i=1:length(ks)
             l = L[i]; e = E[i]; g = G[i]; k = ks[i]
-<<<<<<< HEAD
-            if k < l
-                # the rank we are looking for is in the lesser-than section
-                # discard elements in the more than or equal sections
-                active_ranges[:,i] = keep_lessthan(dists[:,i], active_ranges[:,i])
-                Ns[i] = l
-            elseif k > l + e
-                # the rank we are looking for is in the greater-than section
-                # discard elements less than or equal to M
-                active_ranges[:,i] = keep_morethan(dists[:,i], active_ranges[:,i])
-                Ns[i] = g
-                ks[i] = k - (l + e)
-            elseif l <= k && k <= l+e
-                # we have found a possible splitter!
-                foundat = map(active_ranges[:,i], dists[:,i]) do rng, d
-=======
             if k <= l
                 # discard elements less than M
                 active_ranges[:,i] = keep_lessthan(LEG_matrix[i,:], active_ranges[:,i])
@@ -171,8 +109,8 @@
                 Ns[i] = g
                 ks[i] = k - (l + e)
             elseif l < k && k <= l+e
+                # we've found a possible splitter!
                 foundat = map(active_ranges[:,i], LEG_matrix[i,:]) do rng, d
->>>>>>> aa770e3b
                     l,e,g=d
                     fst = first(rng)+l
                     lst = fst+e-1
@@ -226,23 +164,6 @@
     return mid(xs[i], xs[i])
 end
 
-# mid for common element types
-function mid(x::Number, y::Number)
-    middle(x, y)
-end
-
-function mid(x::Tuple, y::Tuple)
-    map(mid, x, y)
-end
-
-function mid(x::AbstractString, y::AbstractString)
-    y
-end
-
-function mid{T<:Dates.TimeType}(x::T, y::T)
-    T(ceil(Int, mid(Dates.value(x), Dates.value(y))))
-end
-
 function sortedmedian(xs)
    l = length(xs)
    if l % 2 == 0
@@ -257,19 +178,10 @@
 function submedian(xs, r)
     xs1 = view(xs, r)
     if isempty(xs1)
-<<<<<<< HEAD
         idx = min(first(r), length(xs))
         return mid(xs[idx], xs[idx])
     end
     sortedmedian(xs1)
-=======
-        #Nullable{Base.promote_op(mid, eltype(xs1), eltype(xs1))}()
-        zero(eltype(xs))
-    else
-        #Nullable(sortedmedian(xs1))
-        sortedmedian(xs1)
-    end
->>>>>>> aa770e3b
 end
 
 function keep_lessthan(dists, active_ranges)
